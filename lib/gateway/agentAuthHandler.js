// @flow

const https = require('https')
/* flow-include
const net = require('net')
*/

// const Redis = require('./redis')
const { isFQDN } = require('validator')
const logger = require('../shared/logger')
const {
  KUBESAIL_API_SECRET,
  KUBESAIL_API_TARGET,
  GATEWAY_ADDRESS,
  ALWAYS_VALID_DOMAINS
} = require('../shared/config')

const [KubeSailApiTarget, KubeSailApiPort] = KUBESAIL_API_TARGET.split(':')

// const redis = Redis('CACHE')
const AGENT_REGISTER_VALID = 200
const AGENT_REGISTER_PENDING = 202

module.exports = async function agentAuthHandler(
  socket /*: Socket */,
  retries /*: number */ = 0
) /*: false|{ validDomains: Array<string>, clusterAddress: string } */ {
  const agentKey = socket.handshake.query.key
  const agentSecret = socket.handshake.query.secret
  const username = socket.handshake.query.username

  logger.silly('Setting socket id mapping:', {
    socketId: socket.id,
    gatewayAddress: process.env.GATEWAY_INTERNAL_ADDRESS
  })
  await this.redis.set(socket.id, process.env.GATEWAY_INTERNAL_ADDRESS)

  const addSocketMapping = (socket /*: Socket */, validDomains /*: Array<string> */) => {
    for (let i = 0; i < validDomains.length; i++) {
      const host = validDomains[i]
      if (host && isFQDN(host)) {
        socket.join(host)
        this.localSocketMapping[host] = socket
        if (this.localSocketReverseMapping[socket.id]) {
          this.localSocketReverseMapping[socket.id].push(host)
        } else {
          this.localSocketReverseMapping[socket.id] = [host]
        }
      } else {
        throw new Error(
          `addSocketMapping cannot add non FQDN as a mapped socket! domain: "${host}"`
        )
      }
    }
  }

  const postData = JSON.stringify({
    username,
    agentKey,
    agentSecret,
    gatewaySecret: KUBESAIL_API_SECRET,
    gatewayAddress: GATEWAY_ADDRESS
  })

  const options = {
    hostname: KubeSailApiTarget,
    headers: { 'Content-Type': 'application/json' },
    port: KubeSailApiPort,
    method: 'POST'
  }

  if (process.env.NODE_ENV === 'development') {
    options.insecure = true
    options.rejectUnauthorized = false
  }

  if (!socket.listenerCount('config-response')) {
    socket.on('config-response', ({ backend }) => {
      const req = https.request({ ...options, path: '/agent/config' }, res => {
        logger.info('agent config-response from api', { statusCode: res.statusCode })
      })
      req.write(
        JSON.stringify({ backend, agentKey, agentSecret, gatewaySecret: KUBESAIL_API_SECRET })
      )
      req.end()
    })
  }

  if (!socket.listenerCount('disconnect')) {
    socket.on('disconnect', msg => {
      const domains = this.localSocketReverseMapping[socket.id]
      if (!domains) {
        return
      }

      logger.debug('Socket disconnected, cleaning up', { socketId: socket.id, domains })
      for (let i = 0; i < domains.length; i++) {
        const host = domains[i]
        delete this.localSocketMapping[host]
      }
      delete this.localSocketReverseMapping[socket.id]
    })
  }

  const req = https.request({ ...options, path: '/agent/register' }, res => {
    if (res.statusCode === AGENT_REGISTER_VALID) {
      let buff = ''
      res.on('data', chunk => (buff = buff + chunk))
      res.on('end', () => {
        const parsed = JSON.parse(buff)
        const clusterAddress = parsed.clusterAddress
        const validDomains = parsed.validDomains.concat(ALWAYS_VALID_DOMAINS).filter(Boolean)
        logger.info('Agent registered! Sending configuration', {
          agentKey,
          validDomains,
          clusterAddress
        })
        socket.join(agentKey + '|' + agentSecret)
        addSocketMapping(socket, [clusterAddress, ...validDomains])
        socket.emit('agentData', { validDomains, clusterAddress })
      })
    } else if (res.statusCode === AGENT_REGISTER_PENDING) {
    } else {
      logger.debug('Disconnected agent due to invalid agentAuthHandler reply' + res.statusCode)
      socket.disconnect()
    }
  })

  req.on('error', e => {
    logger.error('Gateway failed to register agent with KubeSail api!', {
      errMsg: e.message,
      code: e.code,
      type: e.type,
      retries
    })
    const retry = () => {
      setTimeout(() => {
        agentAuthHandler.call(this, socket, retries)
<<<<<<< HEAD
      }, retries * 1500)
=======
      }, Math.min(retries, 30) * 1500)
      retries++
>>>>>>> a3a3ecfd
    }
    if (e.code === 'ECONNREFUSED') retry()
  })

  req.write(postData)
  req.end()
}<|MERGE_RESOLUTION|>--- conflicted
+++ resolved
@@ -136,12 +136,8 @@
     const retry = () => {
       setTimeout(() => {
         agentAuthHandler.call(this, socket, retries)
-<<<<<<< HEAD
-      }, retries * 1500)
-=======
       }, Math.min(retries, 30) * 1500)
       retries++
->>>>>>> a3a3ecfd
     }
     if (e.code === 'ECONNREFUSED') retry()
   })
