--- conflicted
+++ resolved
@@ -276,15 +276,10 @@
       // If this is a new cluster, request the config from the agent
       // TODO: Store a key in redis indicating its been verified and we need this agents config.
       // If the agent isn't currently connected, it won't get its config-request :(
-<<<<<<< HEAD
       this.agentRegistrationSocketServer
-        .to(agentKey + '|' + agentSecret)
+        .to(agentKey)
         .emit('config-request', clusterAddress)
-=======
-      if (wasCreated) {
-        this.agentRegistrationSocketServer.to(agentKey).emit('config-request')
-      }
->>>>>>> b983604d
+    
       // Either way, send the agent it's configuration
       this.agentRegistrationSocketServer.to(agentKey).emit('agentData', {
         validDomains: [],
